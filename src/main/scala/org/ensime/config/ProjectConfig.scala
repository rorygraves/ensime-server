/**
*  Copyright (c) 2010, Aemon Cannon
*  All rights reserved.
*
*  Redistribution and use in source and binary forms, with or without
*  modification, are permitted provided that the following conditions are met:
*      * Redistributions of source code must retain the above copyright
*        notice, this list of conditions and the following disclaimer.
*      * Redistributions in binary form must reproduce the above copyright
*        notice, this list of conditions and the following disclaimer in the
*        documentation and/or other materials provided with the distribution.
*      * Neither the name of ENSIME nor the
*        names of its contributors may be used to endorse or promote products
*        derived from this software without specific prior written permission.
*
*  THIS SOFTWARE IS PROVIDED BY THE COPYRIGHT HOLDERS AND CONTRIBUTORS "AS IS" AND
*  ANY EXPRESS OR IMPLIED WARRANTIES, INCLUDING, BUT NOT LIMITED TO, THE IMPLIED
*  WARRANTIES OF MERCHANTABILITY AND FITNESS FOR A PARTICULAR PURPOSE ARE
*  DISCLAIMED. IN NO EVENT SHALL Aemon Cannon BE LIABLE FOR ANY
*  DIRECT, INDIRECT, INCIDENTAL, SPECIAL, EXEMPLARY, OR CONSEQUENTIAL DAMAGES
*  (INCLUDING, BUT NOT LIMITED TO, PROCUREMENT OF SUBSTITUTE GOODS OR SERVICES;
*  LOSS OF USE, DATA, OR PROFITS; OR BUSINESS INTERRUPTION) HOWEVER CAUSED AND
*  ON ANY THEORY OF LIABILITY, WHETHER IN CONTRACT, STRICT LIABILITY, OR TORT
*  (INCLUDING NEGLIGENCE OR OTHERWISE) ARISING IN ANY WAY OUT OF THE USE OF THIS
*  SOFTWARE, EVEN IF ADVISED OF THE POSSIBILITY OF SUCH DAMAGE.
*/

package org.ensime.config
import java.io.File
import org.ensime.util._
import org.ensime.util.FileUtils._
import org.ensime.util.RichFile._
import org.ensime.util.SExp._
import scala.actors.Actor._
import scala.collection.mutable
import scala.util.matching.Regex
import scalariform.formatter.preferences._

trait FormatHandler {

  def rootDir(): Option[String]

  def name(): Option[String]
  def pack(): Option[String]
  def version(): Option[String]

  def useMaven(): Boolean
  def useIvy(): Boolean

  def ivyRuntimeConf(): Option[String]
  def ivyCompileConf(): Option[String]
  def ivyTestConf(): Option[String]
  def ivyFile(): Option[String]

  def compileDeps(): List[String]
  def runtimeDeps(): List[String]
  def testDeps(): List[String]
  def compileJars(): List[String]
  def runtimeJars(): List[String]
  def sourceRoots(): List[String]
  def target(): Option[String]

  def formatPrefs(): Map[Symbol, Any]
  def disableIndexOnStartup(): Boolean
  def onlyIncludeInIndex(): List[Regex]
  def excludeFromIndex(): List[Regex]
  def extraCompilerArgs(): List[String]
  def extraBuilderArgs(): List[String]
}

object ProjectConfig {

  type KeyMap = Map[KeywordAtom, SExp]

  import SExp.{ key => keyword }

  trait Prop {
    def keyName: String
    def desc: String
    def typeHint: Option[String]
    def synonymKey: Option[String]
    def apply(m:KeyMap): Any

    def defaultTypeHint: String = "NA"

    def key: KeywordAtom = KeywordAtom(keyName)

    def manualEntry: String = {
      val tpe = typeHint.getOrElse(defaultTypeHint)
      List(
        """\noindent""",
        """{\bf """ + keyName + "}  " + tpe + """\\""",
        desc,
        """\vspace{1 cm}""").mkString("\n")
    }

    def matchError(s: String) = {
      System.err.println("Configuration Format Error: " + s)
    }
    def getStr(m: KeyMap, name: String): Option[String] = m.get(keyword(name)) match {
      case Some(StringAtom(s)) => Some(s)
      case None => None
      case _ => matchError("Expecting a string value at key: " + name); None
    }
    def getInt(m: KeyMap, name: String): Option[Int] = m.get(keyword(name)) match {
      case Some(IntAtom(i)) => Some(i)
      case None => None
      case _ => matchError("Expecting an integer value at key: " + name); None
    }
    def getBool(m: KeyMap, name: String): Boolean = m.get(keyword(name)) match {
      case Some(TruthAtom()) => true
      case None => false
      case _ => matchError("Expecting a nil or t value at key: " + name); false
    }
    def getStrList(m: KeyMap, name: String): List[String] = m.get(keyword(name)) match {
      case Some(SExpList(items: Iterable[StringAtom])) => items.map { ea => ea.value }.toList
      case None => List()
      case _ => matchError("Expecting a list of string values at key: " + name); List()
    }
    def getRegexList(m: KeyMap, name: String): List[Regex] = m.get(keyword(name)) match {
      case Some(SExpList(items: Iterable[StringAtom])) => items.map { ea => ea.value.r }.toList
      case None => List()
      case _ => matchError("Expecting a list of string-encoded regexps at key: " + name); List()
    }
    def getMap(m: KeyMap, name: String): Map[Symbol, Any] = m.get(keyword(name)) match {
      case Some(list: SExpList) => {
        list.toKeywordMap.map {
          case (KeywordAtom(key), sexp: SExp) => (Symbol(key.substring(1)), sexp.toScala)
        }
      }
      case _ => Map[Symbol, Any]()
    }
  }

  class OptionalStringProp(val keyName: String, val desc: String,
    val typeHint: Option[String], val synonymKey: Option[String]) extends Prop {
    def apply(m: KeyMap): Option[String] = getStr(m, keyName).orElse(synonymKey.flatMap(getStr(m, _)))
    override def defaultTypeHint: String = "a string"
  }

  class BooleanProp(val keyName: String, val desc: String,
    val typeHint: Option[String], val synonymKey: Option[String]) extends Prop {
    def apply(m: KeyMap): Boolean = getBool(m, keyName) || synonymKey.map(getBool(m, _)).getOrElse(false)
    override def defaultTypeHint: String = "[t or nil]"
  }

  class StringListProp(val keyName: String, val desc: String,
    val typeHint: Option[String], val synonymKey: Option[String]) extends Prop {
    def apply(m: KeyMap): List[String] = getStrList(m, keyName) ++ synonymKey.map(getStrList(m, _)).getOrElse(List[String]())
    override def defaultTypeHint: String = "(string*)"
  }

  class RegexListProp(val keyName: String, val desc: String,
    val typeHint: Option[String], val synonymKey: Option[String]) extends Prop {
    def apply(m: KeyMap): List[Regex] = getRegexList(m, keyName) ++ synonymKey.map(getRegexList(m, _)).getOrElse(List[Regex]())
    override def defaultTypeHint: String = "(regex*)"
  }

  class SymbolMapProp(val keyName: String, val desc: String,
    val typeHint: Option[String], val synonymKey: Option[String]) extends Prop {
    def apply(m: KeyMap): Map[Symbol, Any] = getMap(m, keyName) ++ synonymKey.map(getMap(m, _)).getOrElse(Map[Symbol, Any]())
    override def defaultTypeHint: String = "([keyword value]*)"
  }

  class SExpFormatHandler(config: SExpList) extends FormatHandler {

    private def subprojects(m: KeyMap): List[KeyMap] = {
      m.get(key(":subprojects")) match {
        case Some(SExpList(items)) =>
        items.flatMap {
          case lst: SExpList => Some(lst.toKeywordMap)
          case _ => None
        }.toList
        case _ => List()
      }
    }

    private def mergeWithDependency(main: KeyMap, dep: KeyMap): KeyMap = {

      def merge(primary: Option[SExp], secondary: Option[SExp]): Option[SExp] = {
        (primary, secondary) match {
          case (Some(s1: SExp), None) => Some(s1)
          case (None, Some(s2: SExp)) => Some(s2)
          case (Some(SExpList(items1)), Some(SExpList(items2))) => 
	  Some(SExpList(items1 ++ items2))
          case (Some(s1: SExp), Some(s2: SExp)) => Some(s2)
          case _ => None
        }
      }

      def withMerged(m: KeyMap, key: KeywordAtom): KeyMap = {
	merge(m.get(key), dep.get(key)) match{
	  case Some(sexp) => m + ((key, sexp))
	  case None => m
	}
      }

      List(
	sourceRoots_.key,
        runtimeDeps_.key,
        compileDeps_.key,
        testDeps_.key
      ).foldLeft(main)(withMerged)
    }

    private def subproject(m: KeyMap, moduleName: String): Option[KeyMap] = {
      val main = subprojects(m).find { ea =>
        ea.get(moduleName_.key) match {
          case Some(StringAtom(str)) => str == moduleName
          case _ => false
        }
      }
      main.map { p: KeyMap =>
        val deps = (p.get(dependsOnModules_.key) match {
            case Some(names: SExpList) => names.map(_.toString)
            case _ => List()
          }).flatMap { subproject(m, _)}
        deps.foldLeft(p)(mergeWithDependency)
      }
    }


    private def activeSubprojectKeyMap(main: KeyMap): Option[KeyMap] = {
      main.get(activeSubproject_.key) match {
        case Some(StringAtom(nm)) => subproject(main, nm)
        case _ => None
      }
    }


    lazy val props = scala.collection.mutable.ListBuffer[Prop]()

    lazy val rootDir_ = new OptionalStringProp(
      ":root-dir",
      "The root directory of your project. This option should be filled in by your editor.",
      Some("a filename"),
      None)
    props += rootDir_
    def rootDir() = rootDir_(m)

    lazy val name_ = new OptionalStringProp(
      ":name",
      "The short identifier for your project. Should be the same that you use when publishing. Will be displayed in the Emacs mode-line when connected to an ENSIME server.",
      None,
      Some(":project-name"))
    props += name_
    def name() = name_(m)

    lazy val pack_ = new OptionalStringProp(
      ":package",
      "The main package for your project. Used by ENSIME to populate the project outline view.",
      None,
      Some(":project-package"))
    props += pack_
    def pack() = pack_(m)

    lazy val moduleName_ = new OptionalStringProp(
      ":module-name",
      "The canonical module-name of this project.",
      None, None)
    props += moduleName_
    def moduleName() = moduleName_(m)

    lazy val activeSubproject_ = new OptionalStringProp(
      ":active-subproject",
      "The module-name of the subproject which is currently selected.",
      None, None)
    props += activeSubproject_
    def activeSubproject() = activeSubproject_(m)


    lazy val dependsOnModules_ = new StringListProp(
      ":depends-on-modules",
      "A list of module-names on which this project depends.",
      Some("(module-name*)"),
      None)
    props += dependsOnModules_
    def dependsOnModules() = dependsOnModules_(m)


    lazy val version_ = new OptionalStringProp(
      ":version",
      "The current, working version of your project.",
      None, None)
    props += version_
    def version() = version_(m)

    lazy val useMaven_ = new BooleanProp(
      ":use-maven",
      "Use an existing pom.xml to determine the dependencies for the project. A Maven-style directory structure is assumed.",
      None, None)
    props += useMaven_
    def useMaven() = useMaven_(m)

    lazy val useIvy_ = new BooleanProp(
      ":use-ivy",
      "Use an existing ivy.xml to determine the dependencies for the project. A Maven-style directory structure is assumed.",
      None, None)
    props += useIvy_
    def useIvy() = useIvy_(m)

    lazy val ivyFile_ = new OptionalStringProp(
      ":ivy-file",
      "Override the default ivy.xml location.",
      Some("a filename"), None)
    props += ivyFile_
    def ivyFile() = ivyFile_(m)

    lazy val ivyRuntimeConf_ = new OptionalStringProp(
      ":ivy-runtime-conf",
      "Specify the names of dependency profiles to be used for runtime scenarios.",
      None, None)
    props += ivyRuntimeConf_
    def ivyRuntimeConf() = ivyRuntimeConf_(m)

    lazy val ivyCompileConf_ = new OptionalStringProp(
      ":ivy-compile-conf",
      "Specify the names of dependency profiles to be used for compile scenarios.",
      None, None)
    props += ivyCompileConf_
    def ivyCompileConf() = ivyCompileConf_(m)

    lazy val ivyTestConf_ = new OptionalStringProp(
      ":ivy-test-conf",
      "Specify the names of dependency profiles to be used for test scenarios.",
      None, None)
    props += ivyTestConf_
    def ivyTestConf() = ivyTestConf_(m)

    lazy val compileDeps_ = new StringListProp(
      ":compile-deps",
      "A list of jar files and class directories to include on the compilation classpath. No recursive expansion will be done.",
      Some("([directory or filename]*)"),
      None)
    props += compileDeps_
    def compileDeps() = compileDeps_(m)

    lazy val compileJars_ = new StringListProp(
      ":compile-jars",
      "A list of jar files and directories to search for jar files to include on the compilation classpath.",
      Some("([directory or filename]*)"),
      None)
    props += compileJars_
    def compileJars() = compileJars_(m)

    lazy val runtimeDeps_ = new StringListProp(
      ":runtime-deps",
      "A list of jar files and class directories to include on the runtime classpath. No recursive expansion will be done.",
      Some("([directory or filename]*)"),
      None)
    props += runtimeDeps_
    def runtimeDeps() = runtimeDeps_(m)

    lazy val runtimeJars_ = new StringListProp(
      ":runtime-jars",
      "A list of jar files and directories to search for jar files to include on the runtime classpath.",
      Some("([directory or filename]*)"),
      None)
    props += runtimeJars_
    def runtimeJars() = runtimeJars_(m)

    lazy val testDeps_ = new StringListProp(
      ":test-deps",
      "A list of jar files and class directories to include on the test classpath. No recursive expansion will be done.",
      Some("([directory or filename]*)"),
      None)
    props += testDeps_
    def testDeps() = testDeps_(m)

    lazy val sourceRoots_ = new StringListProp(
      ":source-roots",
      "A list of directories in which to start searching for source files.",
      Some("(directory*)"),
<<<<<<< HEAD
      Some(":sources")
    )
=======
      None)
>>>>>>> 1e7742bf
    props += sourceRoots_
    def sourceRoots() = sourceRoots_(m)

    lazy val target_ = new OptionalStringProp(
      ":target",
      "The root of the class output directory.",
      Some("filename"),
      None)
    props += target_
    def target() = target_(m)

    lazy val disableIndexOnStartup_ = new BooleanProp(
      ":disable-index-on-startup",
      "Disable the classpath indexing process that happens at startup. This will speed up the loading process significantly, at the cost of breaking some functionality.",
      None, None)
    props += disableIndexOnStartup_
    def disableIndexOnStartup() = disableIndexOnStartup_(m)

    lazy val onlyIncludeInIndex_ = new RegexListProp(
      ":only-include-in-index",
      """Only classes that match one of the given regular expressions will be added to the index. If this is omitted, all classes will be added. This can be used to reduce memory usage and speed up loading. For example:
      \begin{mylisting}
      \begin{verbatim}:only-include-in-index ("my\\.project\\.packages\\.\*" "important\\.dependency\\..\*")\end{verbatim}
      \end{mylisting}
      This option can be used in conjunction with 'exclude-from-index' - the result when both are given is that the exclusion expressions are applied to the names that pass the inclusion filter.""",
      None, None)
    props += onlyIncludeInIndex_
    def onlyIncludeInIndex() = onlyIncludeInIndex_(m)

    lazy val excludeFromIndex_ = new RegexListProp(
      ":exclude-from-index",
      """Classes that match one of the excluded regular expressions will not be added to the index. This can be used to reduce memory usage and speed up loading. For example:
      \begin{mylisting}
      \begin{verbatim}:exclude-from-index ("com\\.sun\\..\*" "com\\.apple\\..\*")\end{verbatim}
      \end{mylisting}
      This option can be used in conjunction with 'only-include-in-index' - the result when both are given is that the exclusion expressions are applied to the classes that pass the inclusion filter.
      """, None, None)
    props += excludeFromIndex_
    def excludeFromIndex() = excludeFromIndex_(m)

    lazy val extraCompilerArgs_ = new StringListProp(
      ":compiler-args",
      """Specify arguments that should be passed to ENSIME's internal compiler. For example, to enable two warnings in the compiler, you might use:
      \begin{mylisting}
      \begin{verbatim}:compiler-args ("-Ywarn-dead-code" "-Ywarn-shadowing")\end{verbatim}
      \end{mylisting}""", None, None)
    props += extraCompilerArgs_
    def extraCompilerArgs() = extraCompilerArgs_(m)

    lazy val extraBuilderArgs_ = new StringListProp(
      ":builder-args",
      """Specify arguments that should be passed to ENSIME's internal builder.""",
      None, None)
    props += extraBuilderArgs_
    def extraBuilderArgs() = extraBuilderArgs_(m)

    lazy val formatPrefs_ = new SymbolMapProp(
      ":formatting-prefs",
      """Customize the behavior of the source formatter. All Scalariform preferences are supported:\\
      \vspace{1 cm}
      \begin{tabular}{|l|l|}
      \hline
      {\bf :alignParameters} & t or nil  \\ \hline
      {\bf :alignSingleLineCaseStatements} & t or nil  \\ \hline
      {\bf :alignSingleLineCaseStatements\_maxArrowIndent} & 1-100  \\ \hline
      {\bf :compactStringConcatenation} & t or nil  \\ \hline
      {\bf :doubleIndentClassDeclaration} & t or nil  \\ \hline
      {\bf :indentLocalDefs} & t or nil  \\ \hline
      {\bf :indentPackageBlocks} & t or nil  \\ \hline
      {\bf :indentSpaces} & 1-10  \\ \hline
      {\bf :indentWithTabs} & t or nil  \\ \hline
      {\bf :multilineScaladocCommentsStartOnFirstLine} & t or nil  \\ \hline
      {\bf :preserveDanglingCloseParenthesis} & t or nil \\ \hline
      {\bf :preserveSpaceBeforeArguments} & t or nil  \\ \hline
      {\bf :rewriteArrowSymbols} & t or nil  \\ \hline
      {\bf :spaceBeforeColon} & t or nil  \\ \hline
      {\bf :spaceInsideBrackets} & t or nil  \\ \hline
      {\bf :spaceInsideParentheses} & t or nil  \\ \hline
      {\bf :spacesWithinPatternBinders} & t or nil  \\ \hline
      \end{tabular}
      """,
      None, None)
    props += formatPrefs_
    def formatPrefs() = formatPrefs_(m)


    private lazy val m: KeyMap = {
      val mainproj = config.toKeywordMap
      val subproj = activeSubprojectKeyMap(mainproj).getOrElse(Map())
      mainproj ++ subproj
    }

  }


  def main(args: Array[String]) {
    import java.io._
    val out = new OutputStreamWriter(new FileOutputStream(args(0)))
    try {
      val o = new SExpFormatHandler(SExpList(List())) {}
      for (prop <- o.props) {
        out.write("\n\n")
        out.write(prop.manualEntry)
      }
    } finally {
      out.close()
    }
  }

  /**
  * Create a ProjectConfig instance from the given
  * SExp property list.
  */
  def fromSExp(sexp: SExp): Either[Throwable,ProjectConfig] = {
    try{
      sexp match{
	case s:SExpList => Right(load(new SExpFormatHandler(s)))
	case _ => Left(new RuntimeException("Expected a SExpList."))
      }
    }
    catch{ case e:Throwable => 
      e.printStackTrace()
      Left(e) 
    }
  }

  def load(conf: FormatHandler): ProjectConfig = {

    val rootDir: CanonFile = conf.rootDir match {
      case Some(str) => new File(str)
      case _ => new File(".")
    }

    println("Using project root: " + rootDir)

    val sourceRoots = new mutable.HashSet[CanonFile]
    val runtimeDeps = new mutable.HashSet[CanonFile]
    val compileDeps = new mutable.HashSet[CanonFile]
    var target: Option[CanonFile] = None
    var projectName: Option[String] = None

    val externalConf = if (conf.useMaven) Some(Maven)
    else if (conf.useIvy) Some(Ivy)
    else None

    for (configurator <- externalConf) {
      configurator.getConfig(rootDir, conf) match {
        case Right(ext) => {
          projectName = ext.projectName
          println("External Config found project name: " + ext.projectName)

          sourceRoots ++= ext.sourceRoots
          println("External Config found source roots: " + ext.sourceRoots)

          compileDeps ++= ext.compileDepFiles
          println("External Config found compile dependencies: " + ext.runtimeDepFiles)

          runtimeDeps ++= ext.runtimeDepFiles
          println("External Config found runtime dependencies: " + ext.runtimeDepFiles)

          target = ext.target
          println("External Config found target: " + ext.target)
        }
        case Left(except) => {
          System.err.println("Failed to load external project information. Reason:")
          except.printStackTrace(System.err)
        }
      }
    }

    {
      val deps = maybeFiles(conf.compileJars, rootDir)
      val jars = expandRecursively(rootDir, deps, isValidJar)
      println("Including compile jars: " + jars.mkString(","))
      compileDeps ++= jars
      val moreDeps = maybeFiles(conf.compileDeps, rootDir)
      println("Including compile deps: " + moreDeps.mkString(","))
      compileDeps ++= moreDeps
    }

    {
      val deps = maybeFiles(conf.runtimeJars, rootDir)
      val jars = expandRecursively(rootDir, deps, isValidJar)
      println("Including runtime jars: " + jars.mkString(","))
      runtimeDeps ++= jars
      val moreDeps = maybeFiles(conf.runtimeDeps, rootDir)
      println("Including runtime deps: " + moreDeps.mkString(","))
      runtimeDeps ++= moreDeps
    }

    {
      val moreDeps = maybeFiles(conf.testDeps, rootDir)
      println("Including test deps: " + moreDeps.mkString(","))
      compileDeps ++= moreDeps
      runtimeDeps ++= moreDeps
    }

    {
      val dirs = maybeDirs(conf.sourceRoots, rootDir)
      println("Including source roots: " + dirs.mkString(", "))
      sourceRoots ++= dirs
    }

    conf.target match {
      case Some(targetDir) => {
        target = target.orElse(maybeDir(targetDir, rootDir))
      }
      case _ =>
    }

    projectName = projectName.orElse(conf.name)

    val formatPrefs: Map[Symbol, Any] = conf.formatPrefs
    println("Using formatting preferences: " + formatPrefs)

    // Provide some reasonable defaults..
    target = verifyTargetDir(rootDir, target, new File(rootDir, "target/classes"))
    println("Using target directory: " + target.getOrElse("ERROR"))

    val scalaLibraryJar = new File("lib/scala-library.jar")
    val scalaCompilerJar = new File("lib/scala-compiler.jar")

    new ProjectConfig(
      projectName,
      scalaLibraryJar,
      scalaCompilerJar,
      rootDir,
      sourceRoots,
      runtimeDeps,
      compileDeps,
      target,
      formatPrefs,
      conf.disableIndexOnStartup,
      conf.onlyIncludeInIndex,
      conf.excludeFromIndex,
      conf.extraCompilerArgs,
      conf.extraBuilderArgs)
  }

  // If given target directory is not valid, use the default,
  // creating if necessary.
  def verifyTargetDir(rootDir: File, target: Option[File], defaultTarget: File): Option[CanonFile] = {
    val targetDir = target match {
      case Some(f: File) => {
        if (f.exists && f.isDirectory) { f } else { defaultTarget }
      }
      case None => defaultTarget
    }
    if (targetDir.exists) {
      Some(targetDir)
    } else {
      try {
        if (targetDir.mkdirs) Some(targetDir)
        else None
      } catch {
        case e => None
      }
    }
  }

  def nullConfig = new ProjectConfig(None, null, null, new File("."), List(),
    List(), List(), None, Map(), false, List(), List(), List(), List())

  def getJavaHome(): Option[File] = {
    val javaHome: String = System.getProperty("java.home");
    if (javaHome == null) None
    else Some(new File(javaHome))
  }

  def javaBootJars: Set[CanonFile] = {
    val javaHome = getJavaHome();
    javaHome match {
      case Some(javaHome) => {
        if (System.getProperty("os.name").startsWith("Mac")) {
          expandRecursively(
            new File("."),
            List(new File(javaHome, "../Classes")),
            isValidJar)
        } else {
          expandRecursively(
            new File("."),
            List(new File(javaHome, "lib")),
            isValidJar)
        }
      }
      case None => Set()
    }
  }
}

class ReplConfig(val classpath: String) {}

class DebugConfig(val classpath: String, val sourcepath: String) {}

class ProjectConfig(
  val name: Option[String],
  val scalaLibraryJar: CanonFile,
  val scalaCompilerJar: CanonFile,
  val root: CanonFile,
  val sourceRoots: Iterable[CanonFile],
  val runtimeDeps: Iterable[CanonFile],
  val compileDeps: Iterable[CanonFile],
  val target: Option[CanonFile],
  formattingPrefsMap: Map[Symbol, Any],
  val disableIndexOnStartup: Boolean,
  val onlyIncludeInIndex: Iterable[Regex],
  val excludeFromIndex: Iterable[Regex],
  val extraCompilerArgs: Iterable[String],
  val extraBuilderArgs: Iterable[String]) {

  val formattingPrefs = formattingPrefsMap.
  foldLeft(FormattingPreferences()) { (fp, p) =>
    p match {
      case ('alignParameters, value: Boolean) =>
      fp.setPreference(AlignParameters, value)
      case ('alignSingleLineCaseStatements, value: Boolean) =>
      fp.setPreference(AlignSingleLineCaseStatements, value)
      case ('alignSingleLineCaseStatements_maxArrowIndent, value: Int) =>
      fp.setPreference(AlignSingleLineCaseStatements.MaxArrowIndent, value)
      case ('compactStringConcatenation, value: Boolean) =>
      fp.setPreference(CompactStringConcatenation, value)
      case ('doubleIndentClassDeclaration, value: Boolean) =>
      fp.setPreference(DoubleIndentClassDeclaration, value)
      case ('formatXml, value: Boolean) =>
      fp.setPreference(FormatXml, value)
      case ('indentLocalDefs, value: Boolean) =>
      fp.setPreference(IndentLocalDefs, value)
      case ('indentPackageBlocks, value: Boolean) =>
      fp.setPreference(IndentPackageBlocks, value)
      case ('indentSpaces, value: Int) =>
      fp.setPreference(IndentSpaces, value)
      case ('indentWithTabs, value: Boolean) =>
      fp.setPreference(IndentWithTabs, value)
      case ('multilineScaladocCommentsStartOnFirstLine, value: Boolean) =>
      fp.setPreference(MultilineScaladocCommentsStartOnFirstLine, value)
      case ('preserveDanglingCloseParenthesis, value: Boolean) =>
      fp.setPreference(PreserveDanglingCloseParenthesis, value)
      case ('preserveSpaceBeforeArguments, value: Boolean) =>
      fp.setPreference(PreserveSpaceBeforeArguments, value)
      case ('spaceInsideBrackets, value: Boolean) =>
      fp.setPreference(SpaceInsideBrackets, value)
      case ('spaceInsideParentheses, value: Boolean) =>
      fp.setPreference(SpaceInsideParentheses, value)
      case ('spaceBeforeColon, value: Boolean) =>
      fp.setPreference(SpaceBeforeColon, value)
      case ('spacesWithinPatternBinders, value: Boolean) =>
      fp.setPreference(SpacesWithinPatternBinders, value)
      case ('rewriteArrowSymbols, value: Boolean) =>
      fp.setPreference(RewriteArrowSymbols, value)
      case (name, _) => {
        System.err.println("Oops, unrecognized formatting option: " + name)
        fp
      }
    }
  }

  def scalaJars: Set[CanonFile] = Set(scalaCompilerJar, scalaLibraryJar)

  def compilerClasspathFilenames: Set[String] = {
    (scalaJars ++ compileDeps).map(_.getPath).toSet
  }

  def allFilesOnClasspath: Set[File] = {
    ProjectConfig.javaBootJars ++ compilerClasspathFilenames.map(new File(_))
  }

  def sources: Set[CanonFile] = {
    expandRecursively(root, sourceRoots, isValidSourceFile _).toSet
  }

  def sourceFilenames: Set[String] = {
    sources.map(_.getPath).toSet
  }

  def compilerArgs = List(
    "-classpath", compilerClasspath,
    "-verbose") ++ extraCompilerArgs

  def builderArgs = List(
    "-classpath", compilerClasspath,
    "-verbose",
    "-d", target.getOrElse(new File(root, "classes")).getPath,
    sourceFilenames.mkString(" ")) ++ extraBuilderArgs

  def compilerClasspath: String = {
    val files = compilerClasspathFilenames
    if (files.isEmpty) {
      "."
    } else {
      compilerClasspathFilenames.mkString(File.pathSeparator)
    }
  }

  def runtimeClasspath: String = {
    val deps = scalaJars ++ runtimeDeps ++ target
    val paths = deps.map(_.getPath).toSet
    paths.mkString(File.pathSeparator)
  }

  def sourcepath = {
    sourceRoots.map(_.getPath).toSet.mkString(File.pathSeparator)
  }

  def replClasspath = runtimeClasspath

  def debugClasspath = runtimeClasspath

  def replConfig = new ReplConfig(replClasspath)

  def debugConfig = new DebugConfig(debugClasspath, sourcepath)

}
<|MERGE_RESOLUTION|>--- conflicted
+++ resolved
@@ -371,12 +371,9 @@
       ":source-roots",
       "A list of directories in which to start searching for source files.",
       Some("(directory*)"),
-<<<<<<< HEAD
       Some(":sources")
     )
-=======
-      None)
->>>>>>> 1e7742bf
+
     props += sourceRoots_
     def sourceRoots() = sourceRoots_(m)
 
